// Copyright (c) 2019-2020 The Zcash developers
// Distributed under the MIT software license, see the accompanying
// file COPYING or https://www.opensource.org/licenses/mit-license.php .

package common

import (
	"encoding/hex"
	"encoding/json"
	"strconv"
	"strings"
	"time"

	"github.com/adityapk00/lightwalletd/parser"
	"github.com/adityapk00/lightwalletd/walletrpc"
	"github.com/pkg/errors"
	"github.com/sirupsen/logrus"
)

// 'make build' will overwrite this string with the output of git-describe (tag)
var (
	Version   = "v0.0.0.0-dev"
	GitCommit = ""
	Branch    = ""
	BuildDate = ""
	BuildUser = ""
)

type Options struct {
	GRPCBindAddr        string `json:"grpc_bind_address,omitempty"`
	GRPCLogging         bool   `json:"grpc_logging_insecure,omitempty"`
	HTTPBindAddr        string `json:"http_bind_address,omitempty"`
	TLSCertPath         string `json:"tls_cert_path,omitempty"`
	TLSKeyPath          string `json:"tls_cert_key,omitempty"`
	LogLevel            uint64 `json:"log_level,omitempty"`
	LogFile             string `json:"log_file,omitempty"`
	ZcashConfPath       string `json:"zcash_conf,omitempty"`
	RPCUser             string `json:"rpcuser"`
	RPCPassword         string `json:"rpcpassword"`
	RPCHost             string `json:"rpchost"`
	RPCPort             string `json:"rpcport"`
	NoTLSVeryInsecure   bool   `json:"no_tls_very_insecure,omitempty"`
	GenCertVeryInsecure bool   `json:"gen_cert_very_insecure,omitempty"`
	Redownload          bool   `json:"redownload"`
	SyncFromHeight      int    `json:"sync_from_height"`
	DataDir             string `json:"data_dir"`
	PingEnable          bool   `json:"ping_enable"`
	Darkside            bool   `json:"darkside"`
	DarksideTimeout     uint64 `json:"darkside_timeout"`
}

// RawRequest points to the function to send a an RPC request to zcashd;
// in production, it points to btcsuite/btcd/rpcclient/rawrequest.go:RawRequest();
// in unit tests it points to a function to mock RPCs to zcashd.
var RawRequest func(method string, params []json.RawMessage) (json.RawMessage, error)

// Time allows time-related functions to be mocked for testing,
// so that tests can be deterministic and so they don't require
// real time to elapse. In production, these point to the standard
// library `time` functions; in unit tests they point to mock
// functions (set by the specific test as required).
// More functions can be added later.
var Time struct {
	Sleep func(d time.Duration)
	Now   func() time.Time
}

// Log as a global variable simplifies logging
var Log *logrus.Entry

// Metrics as a global object to simplify things
var Metrics *PrometheusMetrics

// The following are JSON zcashd rpc requests and replies.
type (
	// zcashd rpc "getblockchaininfo"
	Upgradeinfo struct {
		// unneeded fields can be omitted
		ActivationHeight int
		Status           string // "active"
	}
	ConsensusInfo struct { // consensus branch IDs
		Nextblock string // example: "e9ff75a6" (canopy)
		Chaintip  string // example: "e9ff75a6" (canopy)
	}
	ZcashdRpcReplyGetblockchaininfo struct {
		Chain           string
		Upgrades        map[string]Upgradeinfo
		Blocks          int
		BestBlockHash   string
		Consensus       ConsensusInfo
		EstimatedHeight int
	}

	// zcashd rpc "getinfo"
	ZcashdRpcReplyGetinfo struct {
		Build      string
		Subversion string
	}

	// zcashd rpc "getaddresstxids"
	ZcashdRpcRequestGetaddresstxids struct {
		Addresses []string `json:"addresses"`
		Start     uint64   `json:"start"`
		End       uint64   `json:"end"`
	}

	// zcashd rpc "z_gettreestate"
	ZcashdRpcReplyGettreestate struct {
		Height  int
		Hash    string
		Time    uint32
		Sapling struct {
			Commitments struct {
				FinalState string
			}
			SkipHash string
		}
		Orchard struct {
			Commitments struct {
				FinalState string
			}
			SkipHash string
		}
	}

	// zcashd rpc "getrawtransaction txid 1" (1 means verbose), there are
	// many more fields but these are the only ones we current need.
	ZcashdRpcReplyGetrawtransaction struct {
		Hex    string
		Height int
	}

	// zcashd rpc "getaddressbalance"
	ZcashdRpcRequestGetaddressbalance struct {
		Addresses []string `json:"addresses"`
	}
	ZcashdRpcReplyGetaddressbalance struct {
		Balance int64
	}

	// zcashd rpc "getaddressutxos"
	ZcashdRpcRequestGetaddressutxos struct {
		Addresses []string `json:"addresses"`
	}
	ZcashdRpcReplyGetaddressutxos struct {
		Address     string
		Txid        string
		OutputIndex int64
		Script      string
		Satoshis    uint64
		Height      int
	}

	// reply to getblock verbose=1 (json includes txid list)
	ZcashRpcReplyGetblock1 struct {
		Tx []string
	}
)

// FirstRPC tests that we can successfully reach zcashd through the RPC
// interface. The specific RPC used here is not important.
func FirstRPC() {
	retryCount := 0
	for {
		result, rpcErr := RawRequest("getblockchaininfo", []json.RawMessage{})
		if rpcErr == nil {
			if retryCount > 0 {
				Log.Warn("getblockchaininfo RPC successful")
			}
			var getblockchaininfo ZcashdRpcReplyGetblockchaininfo
			err := json.Unmarshal(result, &getblockchaininfo)
			if err != nil {
				Log.Fatalf("error parsing JSON getblockchaininfo response: %v", err)
			}
			break
		}
		retryCount++
		if retryCount > 10 {
			Log.WithFields(logrus.Fields{
				"timeouts": retryCount,
			}).Fatal("unable to issue getblockchaininfo RPC call to zcashd node")
		}
		Log.WithFields(logrus.Fields{
			"error": rpcErr.Error(),
			"retry": retryCount,
		}).Warn("error with getblockchaininfo rpc, retrying...")
		Time.Sleep(time.Duration(10+retryCount*5) * time.Second) // backoff
	}
}

func GetLightdInfo() (*walletrpc.LightdInfo, error) {
	result, rpcErr := RawRequest("getinfo", []json.RawMessage{})
	if rpcErr != nil {
		return nil, rpcErr
	}
	var getinfoReply ZcashdRpcReplyGetinfo
	err := json.Unmarshal(result, &getinfoReply)
	if err != nil {
		return nil, rpcErr
	}

	result, rpcErr = RawRequest("getblockchaininfo", []json.RawMessage{})
	if rpcErr != nil {
		return nil, rpcErr
	}
	var getblockchaininfoReply ZcashdRpcReplyGetblockchaininfo
	err = json.Unmarshal(result, &getblockchaininfoReply)
	if err != nil {
		return nil, rpcErr
	}
	// If the sapling consensus branch doesn't exist, it must be regtest
	var saplingHeight int
	if saplingJSON, ok := getblockchaininfoReply.Upgrades["76b809bb"]; ok { // Sapling ID
		saplingHeight = saplingJSON.ActivationHeight
	}

	vendor := "Zecwallet LightWalletD"
	if DarksideEnabled {
		vendor = "Zecwallet DarksideWalletD"
	}
	return &walletrpc.LightdInfo{
		Version:                 Version,
		Vendor:                  vendor,
		TaddrSupport:            true,
		ChainName:               getblockchaininfoReply.Chain,
		SaplingActivationHeight: uint64(saplingHeight),
		ConsensusBranchId:       getblockchaininfoReply.Consensus.Chaintip,
		BlockHeight:             uint64(getblockchaininfoReply.Blocks),
		GitCommit:               GitCommit,
		Branch:                  Branch,
		BuildDate:               BuildDate,
		BuildUser:               BuildUser,
		EstimatedHeight:         uint64(getblockchaininfoReply.EstimatedHeight),
		ZcashdBuild:             getinfoReply.Build,
		ZcashdSubversion:        getinfoReply.Subversion,
	}, nil
}

func getBestBlockHash() ([]byte, error) {
	result, rpcErr := RawRequest("getbestblockhash", []json.RawMessage{})
	if rpcErr != nil {
		return nil, rpcErr
	}
	var hash string
	err := json.Unmarshal(result, &hash)
	if err != nil {
		return nil, err
	}
	hashbytes, err := hex.DecodeString(hash)
	if err != nil {
		return nil, err
	}

	return parser.Reverse(hashbytes), nil
}

func getBlockFromRPC(height int) (*walletrpc.CompactBlock, error) {
	params := make([]json.RawMessage, 2)
	heightJSON, err := json.Marshal(strconv.Itoa(height))
	if err != nil {
		Log.Fatal("getBlockFromRPC bad height argument", height, err)
	}
	params[0] = heightJSON
	params[1] = json.RawMessage("0") // non-verbose (raw hex)
	result, rpcErr := RawRequest("getblock", params)

	// For some reason, the error responses are not JSON
	if rpcErr != nil {
		// Check to see if we are requesting a height the zcashd doesn't have yet
		if (strings.Split(rpcErr.Error(), ":"))[0] == "-8" {
			return nil, nil
		}
		return nil, errors.Wrap(rpcErr, "error requesting block")
	}

	var blockDataHex string
	err = json.Unmarshal(result, &blockDataHex)
	if err != nil {
		return nil, errors.Wrap(err, "error reading JSON response")
	}

	blockData, err := hex.DecodeString(blockDataHex)
	if err != nil {
		return nil, errors.Wrap(err, "error decoding getblock output")
	}

	block := parser.NewBlock()
	rest, err := block.ParseFromSlice(blockData)
	if err != nil {
		return nil, errors.Wrap(err, "error parsing block")
	}
	if len(rest) != 0 {
		return nil, errors.New("received overlong message")
	}

	if block.GetHeight() != height {
		return nil, errors.New("received unexpected height block")
	}

	// `block.ParseFromSlice` correctly parses blocks containing v5 transactions, but
	// incorrectly computes the IDs of the v5 transactions. We temporarily paper over this
	// bug by fetching the correct txids via a second getblock RPC call.
	// https://github.com/zcash/lightwalletd/issues/392
	{
		params[1] = json.RawMessage("1") // JSON with list of txids
		result, rpcErr := RawRequest("getblock", params)
		if rpcErr != nil {
			return nil, errors.Wrap(rpcErr, "error requesting verbose block")
		}
		var block1 ZcashRpcReplyGetblock1
		err = json.Unmarshal(result, &block1)
		if err != nil {
			return nil, err
		}
		for i, t := range block.Transactions() {
			txid, err := hex.DecodeString(block1.Tx[i])
			if err != nil {
				return nil, errors.Wrap(err, "error decoding getblock txid")
			}
			// convert from big-endian
			t.SetTxID(parser.Reverse(txid))
		}
	}

	return block.ToCompact(), nil
}

var (
	ingestorRunning  bool
	stopIngestorChan = make(chan struct{})
)

func startIngestor(c *BlockCache) {
	if !ingestorRunning {
		ingestorRunning = true
		go BlockIngestor(c, 0)
	}
}
func stopIngestor() {
	if ingestorRunning {
		ingestorRunning = false
		stopIngestorChan <- struct{}{}
	}
}

// BlockIngestor runs as a goroutine and polls zcashd for new blocks, adding them
// to the cache. The repetition count, rep, is nonzero only for unit-testing.
func BlockIngestor(c *BlockCache, rep int) {
	lastLog := Time.Now()
	lastHeightLogged := 0

	// Start listening for new blocks
	for i := 0; rep == 0 || i < rep; i++ {
		// stop if requested
		select {
		case <-stopIngestorChan:
			return
		default:
		}

		result, err := RawRequest("getbestblockhash", []json.RawMessage{})
		if err != nil {
			Log.WithFields(logrus.Fields{
				"error": err,
			}).Fatal("error zcashd getbestblockhash rpc")
		}
		var hashHex string
		err = json.Unmarshal(result, &hashHex)
		if err != nil {
			Log.Fatal("bad getbestblockhash return:", err, result)
		}
		lastBestBlockHash := []byte{}
		lastBestBlockHash, err = hex.DecodeString(hashHex)
		if err != nil {
			Log.Fatal("error decoding getbestblockhash", err, hashHex)
		}

		height := c.GetNextHeight()
		if string(lastBestBlockHash) == string(parser.Reverse(c.GetLatestHash())) {
			// Synced
			c.Sync()
			if lastHeightLogged != height-1 {
				lastHeightLogged = height - 1
				Log.Info("Waiting for block: ", height)
			}
			Time.Sleep(2 * time.Second)
			lastLog = Time.Now()
			continue
		}
<<<<<<< HEAD
		retryCount = 0
		if block == nil {
			// No block at this height.
			if height == c.GetFirstHeight() {
				Log.Info("Waiting for zcashd height to reach Sapling activation height ",
					"(", c.GetFirstHeight(), ")...")
				reorgCount = 0
				Sleep(20 * time.Second)
				continue
			}

			// Check the current top block to see if there's a hash mismatch (i.e., a 1-block reorg)
			curhash, err := getBestBlockHash()
			if err != nil {
				Log.WithFields(logrus.Fields{
					"height": height,
					"error":  err,
				}).Warn("error zcashd getblock rpc")
				continue
			}
			if c.HashMismatch(curhash) {
				// Current block has a hash mismatch
				Log.WithFields(logrus.Fields{
					"height": height - 1,
					"hash":   displayHash(curhash),
					"phash":  displayHash(c.GetLatestHash()),
					"reorg":  reorgCount,
				}).Warn("REORG/Current Block")
				c.Reorg(height - 1)
				continue
			}

			if wait {
				// Wait a bit then retry the same height.
				c.Sync()
				if lastHeightLogged+1 != height {
					Log.Info("Ingestor waiting for block: ", height)
					lastHeightLogged = height - 1
				}
				Sleep(2 * time.Second)
				wait = false
				continue
			}
=======
		var block *walletrpc.CompactBlock
		block, err = getBlockFromRPC(height)
		if err != nil {
			Log.Fatal("getblock failed, will retry", err)
>>>>>>> ba1b9319
		}
		if block != nil && c.HashMatch(block.PrevHash) {
			if err = c.Add(height, block); err != nil {
				Log.Fatal("Cache add failed:", err)
			}
			// Don't log these too often.
			if DarksideEnabled || Time.Now().Sub(lastLog).Seconds() >= 4 {
				lastLog = Time.Now()
				Log.Info("Adding block to cache ", height, " ", displayHash(block.Hash))
			}
			continue
		}
<<<<<<< HEAD
		// We have a valid block to add.
		wait = true
		reorgCount = 0
		if err := c.Add(height, block); err != nil {
			Log.Fatal("Cache add failed:", err)
		}
		// Don't log these too often.
		if time.Since(lastLog).Seconds() >= 4 && c.GetNextHeight() == height+1 && height != lastHeightLogged {
			lastLog = time.Now()
			lastHeightLogged = height
			Log.Info("Ingestor adding block to cache: ", height)
=======
		if height == c.GetFirstHeight() {
			c.Sync()
			Log.Info("Waiting for zcashd height to reach Sapling activation height ",
				"(", c.GetFirstHeight(), ")...")
			Time.Sleep(20 * time.Second)
			return
>>>>>>> ba1b9319
		}
		Log.Info("REORG: dropping block ", height-1, " ", displayHash(c.GetLatestHash()))
		c.Reorg(height - 1)
	}
}

// GetBlock returns the compact block at the requested height, first by querying
// the cache, then, if not found, will request the block from zcashd. It returns
// nil if no block exists at this height.
func GetBlock(cache *BlockCache, height int) (*walletrpc.CompactBlock, error) {
	// First, check the cache to see if we have the block
	block := cache.Get(height)
	if block != nil {
		return block, nil
	}

	// Not in the cache, ask zcashd
	block, err := getBlockFromRPC(height)
	if err != nil {
		return nil, err
	}
	if block == nil {
		// Block height is too large
		return nil, errors.New("block requested is newer than latest block")
	}
	return block, nil
}

// GetBlockRange returns a sequence of consecutive blocks in the given range.
func GetBlockRange(cache *BlockCache, blockOut chan<- *walletrpc.CompactBlock, errOut chan<- error, start, end int) {
	// Go over [start, end] inclusive
	low := start
	high := end
	if start > end {
		// reverse the order
		low, high = end, start
	}
	for i := low; i <= high; i++ {
		j := i
		if start > end {
			// reverse the order
			j = high - (i - low)
		}
		block, err := GetBlock(cache, j)
		if err != nil {
			errOut <- err
			return
		}
		blockOut <- block
	}
	errOut <- nil
}

func displayHash(hash []byte) string {
	return hex.EncodeToString(parser.Reverse(hash))
}<|MERGE_RESOLUTION|>--- conflicted
+++ resolved
@@ -388,56 +388,10 @@
 			lastLog = Time.Now()
 			continue
 		}
-<<<<<<< HEAD
-		retryCount = 0
-		if block == nil {
-			// No block at this height.
-			if height == c.GetFirstHeight() {
-				Log.Info("Waiting for zcashd height to reach Sapling activation height ",
-					"(", c.GetFirstHeight(), ")...")
-				reorgCount = 0
-				Sleep(20 * time.Second)
-				continue
-			}
-
-			// Check the current top block to see if there's a hash mismatch (i.e., a 1-block reorg)
-			curhash, err := getBestBlockHash()
-			if err != nil {
-				Log.WithFields(logrus.Fields{
-					"height": height,
-					"error":  err,
-				}).Warn("error zcashd getblock rpc")
-				continue
-			}
-			if c.HashMismatch(curhash) {
-				// Current block has a hash mismatch
-				Log.WithFields(logrus.Fields{
-					"height": height - 1,
-					"hash":   displayHash(curhash),
-					"phash":  displayHash(c.GetLatestHash()),
-					"reorg":  reorgCount,
-				}).Warn("REORG/Current Block")
-				c.Reorg(height - 1)
-				continue
-			}
-
-			if wait {
-				// Wait a bit then retry the same height.
-				c.Sync()
-				if lastHeightLogged+1 != height {
-					Log.Info("Ingestor waiting for block: ", height)
-					lastHeightLogged = height - 1
-				}
-				Sleep(2 * time.Second)
-				wait = false
-				continue
-			}
-=======
 		var block *walletrpc.CompactBlock
 		block, err = getBlockFromRPC(height)
 		if err != nil {
 			Log.Fatal("getblock failed, will retry", err)
->>>>>>> ba1b9319
 		}
 		if block != nil && c.HashMatch(block.PrevHash) {
 			if err = c.Add(height, block); err != nil {
@@ -450,26 +404,12 @@
 			}
 			continue
 		}
-<<<<<<< HEAD
-		// We have a valid block to add.
-		wait = true
-		reorgCount = 0
-		if err := c.Add(height, block); err != nil {
-			Log.Fatal("Cache add failed:", err)
-		}
-		// Don't log these too often.
-		if time.Since(lastLog).Seconds() >= 4 && c.GetNextHeight() == height+1 && height != lastHeightLogged {
-			lastLog = time.Now()
-			lastHeightLogged = height
-			Log.Info("Ingestor adding block to cache: ", height)
-=======
 		if height == c.GetFirstHeight() {
 			c.Sync()
 			Log.Info("Waiting for zcashd height to reach Sapling activation height ",
 				"(", c.GetFirstHeight(), ")...")
 			Time.Sleep(20 * time.Second)
 			return
->>>>>>> ba1b9319
 		}
 		Log.Info("REORG: dropping block ", height-1, " ", displayHash(c.GetLatestHash()))
 		c.Reorg(height - 1)
