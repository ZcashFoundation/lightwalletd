// Copyright (c) 2019-2020 The Zcash developers
// Distributed under the MIT software license, see the accompanying
// file COPYING or https://www.opensource.org/licenses/mit-license.php .

// Package parser deserializes blocks from zcashd.
package parser

import (
	"fmt"

	"github.com/pkg/errors"
<<<<<<< HEAD
	"github.com/adityapk00/lightwalletd/parser/internal/bytestring"
	"github.com/adityapk00/lightwalletd/walletrpc"
=======
	"github.com/zcash/lightwalletd/parser/internal/bytestring"
	"github.com/zcash/lightwalletd/walletrpc"
>>>>>>> dcad72ed
)

// Block represents a full block (not a compact block).
type Block struct {
	hdr    *BlockHeader
	vtx    []*Transaction
	height int
}

// NewBlock constructs a block instance.
func NewBlock() *Block {
	return &Block{height: -1}
}

// GetVersion returns a block's version number (current 4)
func (b *Block) GetVersion() int {
	return int(b.hdr.Version)
}

// GetTxCount returns the number of transactions in the block,
// including the coinbase transaction (minimum 1).
func (b *Block) GetTxCount() int {
	return len(b.vtx)
}

// Transactions returns the list of the block's transactions.
func (b *Block) Transactions() []*Transaction {
	// TODO: these should NOT be mutable
	return b.vtx
}

// GetDisplayHash returns the block hash in big-endian display order.
func (b *Block) GetDisplayHash() []byte {
	return b.hdr.GetDisplayHash()
}

// TODO: encode hash endianness in a type?

// GetEncodableHash returns the block hash in little-endian wire order.
func (b *Block) GetEncodableHash() []byte {
	return b.hdr.GetEncodableHash()
}

// GetDisplayPrevHash returns the block's previous hash in big-endian format.
func (b *Block) GetDisplayPrevHash() []byte {
<<<<<<< HEAD
	rhash := make([]byte, len(b.hdr.HashPrevBlock))
	copy(rhash, b.hdr.HashPrevBlock)
	// Reverse byte order
	for i := 0; i < len(rhash)/2; i++ {
		j := len(rhash) - 1 - i
		rhash[i], rhash[j] = rhash[j], rhash[i]
	}
	return rhash
=======
	return b.hdr.GetDisplayPrevHash()
>>>>>>> dcad72ed
}

// HasSaplingTransactions indicates if the block contains any Sapling tx.
func (b *Block) HasSaplingTransactions() bool {
	for _, tx := range b.vtx {
		if tx.HasSaplingElements() {
			return true
		}
	}
	return false
}

<<<<<<< HEAD
// see https://github.com/adityapk00/lightwalletd/issues/17#issuecomment-467110828
=======
// see https://github.com/zcash/lightwalletd/issues/17#issuecomment-467110828
>>>>>>> dcad72ed
const genesisTargetDifficulty = 520617983

// GetHeight extracts the block height from the coinbase transaction. See
// BIP34. Returns block height on success, or -1 on error.
func (b *Block) GetHeight() int {
	if b.height != -1 {
		return b.height
	}
	coinbaseScript := bytestring.String(b.vtx[0].transparentInputs[0].ScriptSig)
	var heightNum int64
	if !coinbaseScript.ReadScriptInt64(&heightNum) {
		return -1
	}
	if heightNum < 0 {
		return -1
	}
	// uint32 should last us a while (Nov 2018)
	if heightNum > int64(^uint32(0)) {
		return -1
	}
	blockHeight := uint32(heightNum)

	if blockHeight == genesisTargetDifficulty {
		blockHeight = 0
	}

	b.height = int(blockHeight)
	return int(blockHeight)
}

// GetPrevHash returns the hash of the block's previous block (little-endian).
func (b *Block) GetPrevHash() []byte {
	return b.hdr.HashPrevBlock
}

// ToCompact returns the compact representation of the full block.
func (b *Block) ToCompact() *walletrpc.CompactBlock {
	compactBlock := &walletrpc.CompactBlock{
		//TODO ProtoVersion: 1,
		Height:   uint64(b.GetHeight()),
		PrevHash: b.hdr.HashPrevBlock,
		Hash:     b.GetEncodableHash(),
		Time:     b.hdr.Time,
	}

	// Only Sapling transactions have a meaningful compact encoding
	saplingTxns := make([]*walletrpc.CompactTx, 0, len(b.vtx))
	for idx, tx := range b.vtx {
		if tx.HasSaplingElements() {
			saplingTxns = append(saplingTxns, tx.ToCompact(idx))
		}
	}
	compactBlock.Vtx = saplingTxns
	return compactBlock
}

// ParseFromSlice deserializes a block from the given data stream
// and returns a slice to the remaining data. The caller should verify
// there is no remaining data if none is expected.
func (b *Block) ParseFromSlice(data []byte) (rest []byte, err error) {
	hdr := NewBlockHeader()
	data, err = hdr.ParseFromSlice(data)
	if err != nil {
		return nil, errors.Wrap(err, "parsing block header")
	}

	s := bytestring.String(data)
	var txCount int
	if !s.ReadCompactSize(&txCount) {
		return nil, errors.New("could not read tx_count")
	}
	data = []byte(s)

	vtx := make([]*Transaction, 0, txCount)
	var i int
	for i = 0; i < txCount && len(data) > 0; i++ {
		tx := NewTransaction()
		data, err = tx.ParseFromSlice(data)
		if err != nil {
			return nil, errors.Wrap(err, fmt.Sprintf("parsing transaction %d", i))
		}
		vtx = append(vtx, tx)
	}
	if i < txCount {
		return nil, errors.New("parsing block transactions: not enough data")
	}
	b.hdr = hdr
	b.vtx = vtx
	return data, nil
}<|MERGE_RESOLUTION|>--- conflicted
+++ resolved
@@ -8,14 +8,9 @@
 import (
 	"fmt"
 
-	"github.com/pkg/errors"
-<<<<<<< HEAD
 	"github.com/adityapk00/lightwalletd/parser/internal/bytestring"
 	"github.com/adityapk00/lightwalletd/walletrpc"
-=======
-	"github.com/zcash/lightwalletd/parser/internal/bytestring"
-	"github.com/zcash/lightwalletd/walletrpc"
->>>>>>> dcad72ed
+	"github.com/pkg/errors"
 )
 
 // Block represents a full block (not a compact block).
@@ -61,18 +56,7 @@
 
 // GetDisplayPrevHash returns the block's previous hash in big-endian format.
 func (b *Block) GetDisplayPrevHash() []byte {
-<<<<<<< HEAD
-	rhash := make([]byte, len(b.hdr.HashPrevBlock))
-	copy(rhash, b.hdr.HashPrevBlock)
-	// Reverse byte order
-	for i := 0; i < len(rhash)/2; i++ {
-		j := len(rhash) - 1 - i
-		rhash[i], rhash[j] = rhash[j], rhash[i]
-	}
-	return rhash
-=======
 	return b.hdr.GetDisplayPrevHash()
->>>>>>> dcad72ed
 }
 
 // HasSaplingTransactions indicates if the block contains any Sapling tx.
@@ -85,11 +69,7 @@
 	return false
 }
 
-<<<<<<< HEAD
-// see https://github.com/adityapk00/lightwalletd/issues/17#issuecomment-467110828
-=======
 // see https://github.com/zcash/lightwalletd/issues/17#issuecomment-467110828
->>>>>>> dcad72ed
 const genesisTargetDifficulty = 520617983
 
 // GetHeight extracts the block height from the coinbase transaction. See
