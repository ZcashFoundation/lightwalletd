// Copyright (c) 2019-2020 The Zcash developers
// Distributed under the MIT software license, see the accompanying
// file COPYING or https://www.opensource.org/licenses/mit-license.php .
package parser

import (
	"encoding/hex"
	"encoding/json"
	"os"
	"testing"
<<<<<<< HEAD

	"github.com/adityapk00/lightwalletd/parser/internal/bytestring"
=======
>>>>>>> ba1b9319
)

// Some of these values may be "null" (which translates to nil in Go) in
// the test data, so we have *_set variables to indicate if the corresponding
// variable is non-null. (There is an "optional" package we could use for
// these but it doesn't seem worth pulling it in.)
type TxTestData struct {
	Tx                 string
	Txid               string
	Version            int
	NVersionGroupId    int
	NConsensusBranchId int
	Tx_in_count        int
	Tx_out_count       int
	NSpendsSapling     int
	NoutputsSapling    int
	NActionsOrchard    int
}

// https://jhall.io/posts/go-json-tricks-array-as-structs/
func (r *TxTestData) UnmarshalJSON(p []byte) error {
	var t []interface{}
	if err := json.Unmarshal(p, &t); err != nil {
		return err
	}
	r.Tx = t[0].(string)
	r.Txid = t[1].(string)
	r.Version = int(t[2].(float64))
	r.NVersionGroupId = int(t[3].(float64))
	r.NConsensusBranchId = int(t[4].(float64))
	r.Tx_in_count = int(t[7].(float64))
	r.Tx_out_count = int(t[8].(float64))
	r.NSpendsSapling = int(t[9].(float64))
	r.NoutputsSapling = int(t[10].(float64))
	r.NActionsOrchard = int(t[14].(float64))
	return nil
}

func TestV5TransactionParser(t *testing.T) {
	// The raw data are stored in a separate file because they're large enough
	// to make the test table difficult to scroll through. They are in the same
	// order as the test table above. If you update the test table without
	// adding a line to the raw file, this test will panic due to index
	// misalignment.
	s, err := os.ReadFile("../testdata/tx_v5.json")
	if err != nil {
		t.Fatal(err)
	}

	var testdata []json.RawMessage
	err = json.Unmarshal(s, &testdata)
	if err != nil {
		t.Fatal(err)
	}
	if len(testdata) < 3 {
		t.Fatal("tx_vt.json has too few lines")
	}
	testdata = testdata[2:]
	for _, onetx := range testdata {
		var txtestdata TxTestData

		err = json.Unmarshal(onetx, &txtestdata)
		if err != nil {
			t.Fatal(err)
		}
		t.Logf("txid %s", txtestdata.Txid)
		rawTxData, _ := hex.DecodeString(txtestdata.Tx)

		tx := NewTransaction()
		rest, err := tx.ParseFromSlice(rawTxData)
		if err != nil {
			t.Fatalf("%v", err)
		}
		if len(rest) != 0 {
			t.Fatalf("Test did not consume entire buffer, %d remaining", len(rest))
		}
		// Currently, we can't check the txid because we get that from
		// zcashd (getblock rpc) rather than computing it ourselves.
		// https://github.com/zcash/lightwalletd/issues/392
		if tx.version != uint32(txtestdata.Version) {
			t.Fatal("version miscompare")
		}
		if tx.nVersionGroupID != uint32(txtestdata.NVersionGroupId) {
			t.Fatal("nVersionGroupId miscompare")
		}
		if tx.consensusBranchID != uint32(txtestdata.NConsensusBranchId) {
			t.Fatal("consensusBranchID miscompare")
		}
		if len(tx.transparentInputs) != int(txtestdata.Tx_in_count) {
			t.Fatal("tx_in_count miscompare")
		}
		if len(tx.transparentOutputs) != int(txtestdata.Tx_out_count) {
			t.Fatal("tx_out_count miscompare")
		}
		if len(tx.shieldedSpends) != int(txtestdata.NSpendsSapling) {
			t.Fatal("NSpendsSapling miscompare")
		}
		if len(tx.shieldedOutputs) != int(txtestdata.NoutputsSapling) {
			t.Fatal("NOutputsSapling miscompare")
		}
		if len(tx.orchardActions) != int(txtestdata.NActionsOrchard) {
			t.Fatal("NActionsOrchard miscompare")
		}
	}
}<|MERGE_RESOLUTION|>--- conflicted
+++ resolved
@@ -8,11 +8,6 @@
 	"encoding/json"
 	"os"
 	"testing"
-<<<<<<< HEAD
-
-	"github.com/adityapk00/lightwalletd/parser/internal/bytestring"
-=======
->>>>>>> ba1b9319
 )
 
 // Some of these values may be "null" (which translates to nil in Go) in
